--- conflicted
+++ resolved
@@ -9,9 +9,6 @@
 import { PrismaService } from '../prisma/prisma.service';
 import { CreateTaskDto } from './dto/create-task.dto';
 import { UpdateTaskDto } from './dto/update-task.dto';
-<<<<<<< HEAD
-import { Task, Message, Role, Prisma, TaskStatus, TakeOverState } from '@prisma/client';
-=======
 import {
   Task,
   Message,
@@ -20,8 +17,8 @@
   TaskStatus,
   TaskType,
   TaskPriority,
+  TakeOverState,
 } from '@prisma/client';
->>>>>>> b8f23f77
 import { GuideTaskDto } from './dto/guide-task.dto';
 import { TasksGateway } from './tasks.gateway';
 
@@ -230,16 +227,6 @@
       },
     });
 
-<<<<<<< Updated upstream
-    this.tasksGateway.emitNewMessage(taskId, message);
-
-=======
-<<<<<<< Updated upstream
->>>>>>> Stashed changes
-    await this.update(taskId, {
-      status: TaskStatus.RUNNING,
-    });
-=======
     this.tasksGateway.emitNewMessage(taskId, message);
 
     // Update task status and resume agent control if in takeover
@@ -255,7 +242,6 @@
     if (Object.keys(updateData).length > 0) {
       await this.update(taskId, updateData);
     }
->>>>>>> Stashed changes
 
     return task;
   }
